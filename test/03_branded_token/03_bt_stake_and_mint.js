// 'use strict';

const Web3 = require('web3');
const { assert } = require('chai');
const { ContractInteract } = require('@openst/mosaic.js');
const { ContractInteract: BTContractInteract } = require('@openst/brandedtoken.js');

const shared = require('../shared');
const OpenST = require('../../src/openst');
const BTDeployer = require('../../src/bt_deployer.js');
const BTStakeMint = require('../../src/bt_stake_mint.js');
const StateRootAnchorService = require('../../src/state_root_anchor_service');
const Facilitator = require('../../src/facilitator');
const logger = require('./../../src/logger');

const { BN } = Web3.utils;
describe('BT stake and mint', async () => {
  let btStakeAndMint;
  let stakeRequestHash;
  let messageHash;
  let utilityBrandedTokenConfig;
  let beneficiary;

  const stakeVT = new BN(100);
  let tokenBalanceBeforeStake;
  let valueToken;

  const gasPrice = '2';
  const gasLimit = '2';

  it('Deploy Gateway Composer', async () => {
    const { chainConfig, connection } = shared;
    const btDeployer = new BTDeployer(chainConfig, connection);
    // Below line will throw an exception if anything fails, which will
    // result in test failure. Hence no need of explicit assertion.
    await btDeployer.deployGatewayComposer();
  });

  it('Creates user wallet', async () => {
    const { chainConfig, connection } = shared;
    const openst = new OpenST(chainConfig, connection);
    const owner = connection.auxiliaryAccount.address;

    const utilityBrandedTokenConfigs = chainConfig.utilityBrandedTokens;
    // Take the latest deployed UBT config
    utilityBrandedTokenConfig = utilityBrandedTokenConfigs[utilityBrandedTokenConfigs.length - 1];

    // Openst Setup has already been done in openst setup smoke test.
    // Master copies will be read from chainConfig.
    // For createUserWallet config should have recoveryOwnerAddress, recoveryControllerAddress
    // and recoveryBlockDelay
    await chainConfig.update({
      openst: {
        ...chainConfig.openst,
        recoveryOwnerAddress: connection.auxiliaryAccount.address,
        recoveryControllerAddress: connection.auxiliaryAccount.address,
        recoveryBlockDelay: '100000000000',
      },
    });

    const {
      tokenHolderProxy,
      gnosisSafeProxy,
      recoveryProxy,
    } = await openst.createUserWallet(
      utilityBrandedTokenConfig.address,
      owner,
      1,
      connection.auxiliaryAccount.address, // Comma separated session keys.
      '100000000000',
      '100000000000',
    );

    beneficiary = tokenHolderProxy;
    assert.isNotNull(tokenHolderProxy, 'TokenHolder proxy address should not be null.');
    assert.isNotNull(gnosisSafeProxy, 'Gnosis proxy address should not be null.');
    assert.isNotNull(recoveryProxy, 'Recovery proxy address should not be null.');
  });

  it('Request Stake', async () => {
    const { chainConfig, connection } = shared;
    valueToken = new ContractInteract.EIP20Token(
      connection.originWeb3,
      chainConfig.eip20TokenAddress,
    );

    tokenBalanceBeforeStake = new BN(await valueToken.balanceOf(
      connection.originAccount.address,
    ));

    btStakeAndMint = new BTStakeMint(chainConfig, connection);
    // Take the latest deployed UBT config
    const { originGatewayAddress } = utilityBrandedTokenConfig;

<<<<<<< HEAD
    const beneficiary = connection.auxiliaryAccount.address;
    const gasPrice = '2';
    const gasLimit = '2';

    // Below line will throw an exception if anything fails, which will
    // result in test failure. Hence no need of explicit assertion.
    // Also request stake performs two transactions, approval of stake
    // amount and request stake on gateway composer.
=======
    // This will throw if anything fails, which will result in test failure.
    // Hence no need of explicit assertion.
>>>>>>> f6bf05fe
    stakeRequestHash = await btStakeAndMint.requestStake(
      originGatewayAddress,
      stakeVT.toString(10),
      beneficiary,
      gasPrice,
      gasLimit,
    );
  });

  it('Accept Stake Request', async () => {
    // Below line will throw an exception if anything fails, which will
    // result in test failure. Hence no need of explicit assertion.
    messageHash = await btStakeAndMint.acceptStake(stakeRequestHash);
  });

  it('Anchor StateRoot', async () => {
    const { chainConfig, connection } = shared;
    const {
      originWeb3,
      auxiliaryWeb3,
      auxiliaryAccount,
    } = connection;

    const targetTxOptions = {
      from: auxiliaryAccount.address,
      gasPrice: chainConfig.auxiliaryGasPrice,
    };

    const timeout = 1000;
    const delay = 5;
    const stateRootAnchorService = new StateRootAnchorService(
      Number.parseInt(delay, 10),
      originWeb3,
      auxiliaryWeb3,
      chainConfig.auxiliaryAnchorAddress,
      targetTxOptions,
      timeout,
    );

    const anchorInfo = await stateRootAnchorService.getSourceInfo('latest');
    // Below line will throw an exception if anything fails, which will
    // result in test failure. Hence no need of explicit assertion.
    await stateRootAnchorService.anchor(anchorInfo, targetTxOptions);
  });

  it('Progress Stake', async () => {
    const { chainConfig, connection } = shared;
    const tokenBalanceAfterStake = new BN(await valueToken.balanceOf(
      connection.originAccount.address,
    ));

    const ubtContractInstance = new BTContractInteract.UtilityBrandedToken(
      connection.auxiliaryWeb3,
      utilityBrandedTokenConfig.address,
    );
    const facilitator = connection.auxiliaryAccount.address;
    const registerInternalActorTxOptions = {
      gasPrice: chainConfig.auxiliaryGasPrice,
      from: facilitator,
    };

    const isAlreadyRegistered = await ubtContractInstance.contract.methods.isInternalActor(
      facilitator,
    ).call();

    if (isAlreadyRegistered) {
      logger.info(`Faciliator ${facilitator} is already registered as Internal actor`);
    } else {
      await ubtContractInstance.registerInternalActors(
        [facilitator],
        registerInternalActorTxOptions,
      );
      logger.info(`Facilitator ${facilitator} address registered as Internal actor`);
    }

    const utilityBrandedToken = new ContractInteract.UtilityToken(
      connection.auxiliaryWeb3,
      utilityBrandedTokenConfig.address,
    );
    const initialMintedBalance = new BN(await utilityBrandedToken.balanceOf(
      beneficiary,
    ));

    const mosaic = chainConfig.toMosaicFromMessageHash(connection, messageHash);
<<<<<<< HEAD
    const facilitator = new Facilitator(chainConfig, connection, mosaic);

    // Below line will throw an exception if anything fails, which will
    // result in test failure. Hence no need of explicit assertion.
    await facilitator.progressStake(messageHash);

=======
    const facilitatorInstance = new Facilitator(chainConfig, connection, mosaic);
    await facilitatorInstance.progressStake(messageHash);
>>>>>>> f6bf05fe

    const finalMintedBalance = new BN(await utilityBrandedToken.balanceOf(
      beneficiary,
    ));

    const reward = (new BN(gasPrice)).mul(new BN(gasLimit));
    const totalMintedBalance = finalMintedBalance.sub(initialMintedBalance);
<<<<<<< HEAD

    // Conversion rate is setup such that 1 OST = 2 BT.
=======
    // Conversion rate is setup such that 1 OST = 2 BT
    const expectedMintBalance = stakeVT.muln(2).sub(reward);
>>>>>>> f6bf05fe
    assert.strictEqual(
      totalMintedBalance.eq(expectedMintBalance),
      true,
      `Total minted amount ${totalMintedBalance} should be double of stake amount ${stakeVT}`,
    );

    const expectedStakerTokenBalance = tokenBalanceBeforeStake.sub(stakeVT);
    assert.strictEqual(
      tokenBalanceAfterStake.eq(expectedStakerTokenBalance),
      true,
      'Staker balance must be reduced by stake amount.'
      + ` Expected balance ${expectedStakerTokenBalance} but actual balance ${tokenBalanceAfterStake}`,
    );
  });
});<|MERGE_RESOLUTION|>--- conflicted
+++ resolved
@@ -92,19 +92,10 @@
     // Take the latest deployed UBT config
     const { originGatewayAddress } = utilityBrandedTokenConfig;
 
-<<<<<<< HEAD
-    const beneficiary = connection.auxiliaryAccount.address;
-    const gasPrice = '2';
-    const gasLimit = '2';
-
     // Below line will throw an exception if anything fails, which will
     // result in test failure. Hence no need of explicit assertion.
     // Also request stake performs two transactions, approval of stake
     // amount and request stake on gateway composer.
-=======
-    // This will throw if anything fails, which will result in test failure.
-    // Hence no need of explicit assertion.
->>>>>>> f6bf05fe
     stakeRequestHash = await btStakeAndMint.requestStake(
       originGatewayAddress,
       stakeVT.toString(10),
@@ -189,17 +180,11 @@
     ));
 
     const mosaic = chainConfig.toMosaicFromMessageHash(connection, messageHash);
-<<<<<<< HEAD
-    const facilitator = new Facilitator(chainConfig, connection, mosaic);
-
-    // Below line will throw an exception if anything fails, which will
-    // result in test failure. Hence no need of explicit assertion.
-    await facilitator.progressStake(messageHash);
-
-=======
     const facilitatorInstance = new Facilitator(chainConfig, connection, mosaic);
+
+    // Below line will throw an exception if anything fails, which will
+    // result in test failure. Hence no need of explicit assertion.
     await facilitatorInstance.progressStake(messageHash);
->>>>>>> f6bf05fe
 
     const finalMintedBalance = new BN(await utilityBrandedToken.balanceOf(
       beneficiary,
@@ -207,13 +192,8 @@
 
     const reward = (new BN(gasPrice)).mul(new BN(gasLimit));
     const totalMintedBalance = finalMintedBalance.sub(initialMintedBalance);
-<<<<<<< HEAD
-
     // Conversion rate is setup such that 1 OST = 2 BT.
-=======
-    // Conversion rate is setup such that 1 OST = 2 BT
     const expectedMintBalance = stakeVT.muln(2).sub(reward);
->>>>>>> f6bf05fe
     assert.strictEqual(
       totalMintedBalance.eq(expectedMintBalance),
       true,
