--- conflicted
+++ resolved
@@ -28,16 +28,10 @@
     "test": "node ./test/run.js"
   },
   "dependencies": {
-<<<<<<< HEAD
-    "@openstfoundation/brandedtoken.js": "^0.10.0-alpha.2",
-    "@openstfoundation/mosaic.js": "^0.10.0-beta.4",
-    "@openstfoundation/openst.js": "https://github.com/OpenST/openst.js.git#develop",
-    "axios": "^0.18.0",
-=======
     "@openst/mosaic.js": "^0.10.0-beta.5",
     "@openst/brandedtoken.js": "^0.10.0-beta.1",
     "@openst/openst.js": "^0.10.0-beta.1",
->>>>>>> d5be3ae5
+    "axios": "^0.18.0",
     "bn.js": "4.11.8",
     "inquirer": "^6.2.2",
     "js-scrypt": "0.2.0",
