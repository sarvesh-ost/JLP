{
  "name": "@openst/JLP",
  "version": "0.1.0-alpha.0",
  "description": "Build a Star Fleet base in the universe.",
  "main": "lib/mosaic.node.js",
  "browser": "lib/mosaic.web.js",
  "repository": {
    "type": "git",
    "url": "git+https://github.com/openst/JLP.git"
  },
  "keywords": [
    "OpenST",
    "OST",
    "Mosaic",
    "Simple Token",
    "Token Economy",
    "web3",
    "Ethereum",
    "EIP20"
  ],
  "homepage": "https://github.com/openst/JLP",
  "author": "OpenST Ltd.",
  "license": "MIT",
  "bugs": {
    "url": "https://github.com/openst/JLP/issues"
  },
  "scripts": {
    "test": "mocha --recursive --timeout 120000 test --exit"
  },
  "dependencies": {
<<<<<<< HEAD
    "@openst/mosaic.js": "0.10.0-beta.5",
    "@openst/brandedtoken.js": "0.10.0-beta.1",
    "@openst/openst.js": "0.10.0-beta.1",
=======
    "@openst/mosaic.js": "^0.10.0-beta.5",
    "@openst/brandedtoken.js": "^0.10.0-beta.1",
    "@openst/openst.js": "^0.10.0-beta.1",
>>>>>>> 1d8e52e5
    "bn.js": "4.11.8",
    "inquirer": "^6.2.2",
    "js-scrypt": "0.2.0",
    "web3": "1.0.0-beta.37",
    "web3-eth-accounts": "1.0.0-beta.37",
    "web3-provider-engine": "^14.1.0"
  },
  "devDependencies": {
    "assert": "^1.4.1",
    "chai": "4.2.0",
    "commander": "^2.19.0",
    "eslint": "^5.14.1",
    "eslint-config-airbnb-base": "^13.1.0",
    "eslint-plugin-import": "^2.15.0",
    "eslint-plugin-json": "^1.4.0",
    "interval-promise": "^1.3.0",
    "mocha": "^6.0.2",
    "rlp": "2.1.0",
    "winston": "^3.2.1"
  }
}<|MERGE_RESOLUTION|>--- conflicted
+++ resolved
@@ -25,18 +25,12 @@
     "url": "https://github.com/openst/JLP/issues"
   },
   "scripts": {
-    "test": "mocha --recursive --timeout 120000 test --exit"
+    "test":"mocha --recursive --timeout 120000 test --exit"
   },
   "dependencies": {
-<<<<<<< HEAD
-    "@openst/mosaic.js": "0.10.0-beta.5",
-    "@openst/brandedtoken.js": "0.10.0-beta.1",
-    "@openst/openst.js": "0.10.0-beta.1",
-=======
     "@openst/mosaic.js": "^0.10.0-beta.5",
     "@openst/brandedtoken.js": "^0.10.0-beta.1",
     "@openst/openst.js": "^0.10.0-beta.1",
->>>>>>> 1d8e52e5
     "bn.js": "4.11.8",
     "inquirer": "^6.2.2",
     "js-scrypt": "0.2.0",
