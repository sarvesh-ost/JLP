const { Setup, ContractInteract } = require('@openstfoundation/mosaic.js');

const logger = require('./logger');

class Deployer {
  constructor(chainConfig, connection) {
    this.origin = {
      web3: connection.originWeb3,
      chainId: chainConfig.originChainId,
      deployer: connection.originAccount.address,
      txOptions: {
        gasPrice: chainConfig.originGasPrice,
      },
      token: chainConfig.eip20TokenAddress,
      baseToken: chainConfig.simpleTokenAddress,
      anchor: chainConfig.originAnchorAddress,
      burner: chainConfig.originBurnerAddress,
      masterKey: connection.originAccount.address,
    };

    this.auxiliary = {
      web3: connection.auxiliaryWeb3,
      chainId: chainConfig.auxiliaryChainId,
      deployer: connection.auxiliaryAccount.address,
      txOptions: {
        gasPrice: chainConfig.auxiliaryGasPrice,
      },
      anchor: chainConfig.auxiliaryAnchorAddress,
      burner: chainConfig.auxiliaryBurnerAddress,
      masterKey: connection.auxiliaryAccount.address,
    };
  }

  /**
   * Deploys two anchors, one each on origin and auxiliary.
   *
   * @returns {Anchor[]} An array, where the first item is the origin anchor and the second item is
   *                     the auxiliary anchor.
   */
  async deployAnchors() {
    const [originOrganization, auxiliaryOrganization] = await this._deployOrganization();

    return Setup.anchors(
      this.origin.web3,
      this.auxiliary.web3,
      {
        remoteChainId: this.auxiliary.chainId,
        // Anchors use ring buffers to limit the number of state roots they store:
        maxStateRoots: '10',
        organization: originOrganization.address,
        organizationOwner: this.origin.masterKey,
        deployer: this.origin.deployer,
      },
      {
        // The chain id of the chain that is tracked by this anchor:
        remoteChainId: this.origin.chainId,
        // Anchors use ring buffers to limit the number of state roots they store:
        maxStateRoots: '10',
        organization: auxiliaryOrganization.address,
        organizationOwner: this.auxiliary.masterKey,
        deployer: this.auxiliary.deployer,
      },
      this.origin.txOptions,
      this.auxiliary.txOptions,
    );
  }

  /**
   * Deploys organizations on both chains, a utility token on auxiliary, and gateways on both
   * chains. Also sets the co-gateway in the utility token.
   *
   * @returns {Object} originOrganization, auxiliaryOrganization, originGateway, auxiliaryCoGateway,
   *                   and auxiliaryUtilityToken.
   */
  async deployUtilityToken() {
    logger.info('Deploying organization ');
    const [originOrganization, auxiliaryOrganization] = await this._deployOrganization();

    logger.info(`origin organization address: ${originOrganization.address}`);
    logger.info(`auxiliary organization address:  ${auxiliaryOrganization.address}`);

    logger.info('Deploying utility token ');
    const auxiliaryUtilityToken = await this._deployUtilityToken(auxiliaryOrganization);

    logger.info(`auxiliary utilityToken address ${auxiliaryUtilityToken.address}`);

    logger.info('Deploying gateways');
    const [originGateway, auxiliaryCoGateway] = await this._deployGateways(
      originOrganization,
      auxiliaryOrganization,
      auxiliaryUtilityToken,
    );

    logger.info(`origin gateway address ${originGateway.address}`);
    logger.info(`auxiliary coGateway address ${auxiliaryCoGateway.address}`);

    logger.info('Setting cogateway in utility token');
    // Fix me https://github.com/OpenSTFoundation/mosaic.js/issues/129
    await auxiliaryUtilityToken.setCoGateway(
      auxiliaryCoGateway.address,
      this.auxiliary.txOptions,
    );

    logger.info('Deployment successful!!!');

    return {
      originOrganization,
      auxiliaryOrganization,
      originGateway,
      auxiliaryCoGateway,
      auxiliaryUtilityToken,
    };
  }
<<<<<<< HEAD
=======

  async deployTokenRules(auxiliaryEIP20Token, auxiliaryOrganization) {
    logger.info('Deploying TokenRules');
    const tokenRulesSetup = new OpenST.Setup.TokenRules(this.auxiliary.web3);
    const response = await tokenRulesSetup.deploy(
      auxiliaryOrganization,
      auxiliaryEIP20Token,
      this.auxiliary.txOptions,
    );
    return response.receipt.contractAddress;
  }

  _deployOrganization() {
    return Setup.organizations(
      this.origin.web3,
      this.auxiliary.web3,
      {
        deployer: this.origin.deployer,
        owner: this.origin.masterKey,
        admin: this.origin.masterKey,
        workers: [],
        workerExpirationHeight: '0',
      },
      {
        deployer: this.auxiliary.deployer,
        owner: this.auxiliary.masterKey,
        admin: this.auxiliary.masterKey,
        workers: [],
        workerExpirationHeight: '0',
      },
      this.origin.txOptions,
      this.auxiliary.txOptions,
    );
  }

  async _deployGateways(
    originOrganization,
    auxiliaryOrganization,
    auxiliaryUtilityToken,
  ) {
    return Setup.gateways(
      this.origin.web3,
      this.auxiliary.web3,
      {
        token: this.origin.token,
        baseToken: this.origin.baseToken,
        stateRootProvider: this.origin.anchor,
        bounty: '0',
        organization: originOrganization.address,
        burner: this.origin.burner,
        deployer: this.origin.deployer,
        organizationOwner: this.origin.masterKey,
      },
      {
        utilityToken: auxiliaryUtilityToken.address,
        stateRootProvider: this.auxiliary.anchor,
        bounty: '0',
        organization: auxiliaryOrganization.address,
        burner: this.auxiliary.burner,
        deployer: this.auxiliary.deployer,
        organizationOwner: this.auxiliary.masterKey,
      },
      this.origin.txOptions,
      this.auxiliary.txOptions,
    );
  }

  async _deployUtilityToken(auxiliaryOrganization) {
    return ContractInteract.UtilityToken.deploy(
      this.auxiliary.web3,
      this.origin.token,
      'JLP',
      'JLP',
      '10',
      auxiliaryOrganization.address,
      this.auxiliary.txOptions,
    );
  }
>>>>>>> 819562db
}

module.exports = Deployer;<|MERGE_RESOLUTION|>--- conflicted
+++ resolved
@@ -1,4 +1,5 @@
 const { Setup, ContractInteract } = require('@openstfoundation/mosaic.js');
+const OpenST = require('@openstfoundation/openst.js');
 
 const logger = require('./logger');
 
@@ -111,8 +112,6 @@
       auxiliaryUtilityToken,
     };
   }
-<<<<<<< HEAD
-=======
 
   async deployTokenRules(auxiliaryEIP20Token, auxiliaryOrganization) {
     logger.info('Deploying TokenRules');
@@ -191,7 +190,6 @@
       this.auxiliary.txOptions,
     );
   }
->>>>>>> 819562db
 }
 
 module.exports = Deployer;