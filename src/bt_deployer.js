--- conflicted
+++ resolved
@@ -31,8 +31,8 @@
     };
   }
 
-  async _deployOriginOrganization() {
-    const response = await Setup.organization(
+  _deployOriginOrganization() {
+    return Setup.organization(
       this.origin.web3,
       {
         deployer: this.origin.deployer,
@@ -46,7 +46,6 @@
       },
       this.origin.txOptions,
     );
-    return response;
   }
 
   _deployBrandedToken(symbol, name, decimal, conversionRate, conversionRateDecimals, organization) {
@@ -113,16 +112,11 @@
       deployer: this.auxiliary.deployer,
       owner: this.auxiliary.masterKey,
       admin: this.auxiliary.masterKey,
-<<<<<<< HEAD
       workers: [
         this.origin.web3.utils.toChecksumAddress(this.chainConfig.workerAddress),
         this.origin.web3.utils.toChecksumAddress(this.auxiliary.masterKey),
       ],
-      workerExpirationHeight: '200000000',
-=======
-      workers: [this.auxiliary.masterKey],
       workerExpirationHeight: '10000000000000',
->>>>>>> 33ac4469
     };
 
     const auxiliaryUBTConfig = {
@@ -209,7 +203,6 @@
       auxiliaryCoGatewayAddress: auxiliaryCoGateway.address,
     });
 
-
     return {
       auxiliaryOrganization,
       utilityBrandedToken,
