const { Setup, ContractInteract } = require('@openstfoundation/brandedtoken.js');
const logger = require('./logger');

class BTDeployer {
  constructor(chainConfig, connection) {
    this.chainConfig = chainConfig;
    this.origin = {
      web3: connection.originWeb3,
      chainId: chainConfig.originChainId,
      deployer: connection.originAccount.address,
      txOptions: {
        gasPrice: chainConfig.originGasPrice,
        from: connection.originAccount.address,
      },
      token: chainConfig.eip20TokenAddress,
      baseToken: chainConfig.simpleTokenAddress,
      burner: chainConfig.originBurnerAddress,
      masterKey: connection.originAccount.address,
    };

    this.auxiliary = {
      web3: connection.auxiliaryWeb3,
      chainId: chainConfig.auxiliaryChainId,
      deployer: connection.auxiliaryAccount.address,
      txOptions: {
        gasPrice: chainConfig.auxiliaryGasPrice,
        from: connection.auxiliaryAccount.address,
      },
      burner: chainConfig.auxiliaryBurnerAddress,
      masterKey: connection.auxiliaryAccount.address,
    };
  }

  async _deployOriginOrganization() {
    const response = await Setup.organization(
      this.origin.web3,
      {
        deployer: this.origin.deployer,
        owner: this.origin.masterKey,
        admin: this.origin.masterKey,
        workers: [
          this.origin.web3.utils.toChecksumAddress(this.chainConfig.workerAddress),
          this.origin.web3.utils.toChecksumAddress(this.origin.masterKey),
        ],
        workerExpirationHeight: '20000000',
      },
      this.origin.txOptions,
    );
    return response;
  }

  _deployBrandedToken(symbol, name, decimal, conversionRate, conversionRateDecimals, organization) {
    const originBTConfig = {
      valueToken: this.origin.token,
      symbol,
      name,
      decimal,
      conversionRate,
      conversionRateDecimals,
      organization,
    };

    return Setup.brandedtoken(
      this.origin.web3,
      originBTConfig,
      this.origin.txOptions,
    );
  }

  async deployBrandedToken(
    symbol,
    name,
    decimal,
    conversionRate,
    conversionDecimal,
  ) {
    logger.info('Deploying organization on origin');

    const originOrganization = await this._deployOriginOrganization();
    logger.info(`origin organization address ${originOrganization.address}`);

    logger.info('Deploying branded token  ');
    const brandedToken = await this._deployBrandedToken(
      symbol,
      name,
      decimal,
      conversionRate,
      conversionDecimal,
      originOrganization.address,
    );

    logger.info(`Origin branded token addresss ${brandedToken.address}`);
    logger.info('Deployed branded token');

    this.chainConfig.originOrganizationAddress = originOrganization.address;
    this.chainConfig.brandedToken = {
      address: brandedToken.address,
      symbol,
      name,
      decimal,
      conversionRate,
      conversionDecimal,
      originOrganization: originOrganization.address,
      valueToken: this.origin.token,
    };
    return { originOrganization, brandedToken };
  }

  async deployUtilityBrandedToken() {
    logger.info('Deploying utility branded token');

    const auxiliaryOrganizationConfig = {
      deployer: this.auxiliary.deployer,
      owner: this.auxiliary.masterKey,
      admin: this.auxiliary.masterKey,
      workers: [
        this.origin.web3.utils.toChecksumAddress(this.chainConfig.workerAddress),
        this.origin.web3.utils.toChecksumAddress(this.auxiliary.masterKey),
      ],
      workerExpirationHeight: '200000000',
    };

    const auxiliaryUBTConfig = {
      valueToken: this.chainConfig.brandedToken.address,
      symbol: this.chainConfig.brandedToken.symbol,
      name: this.chainConfig.brandedToken.name,
      decimal: this.chainConfig.brandedToken.decimal,
    };

    const auxiliaryTxUBTOptions = this.auxiliary.txOptions;

    const originGatewayConfig = {
      token: this.chainConfig.brandedToken.address,
      baseToken: this.origin.baseToken,
      stateRootProvider: this.chainConfig.originAnchorAddress,
      bounty: '0',
      organization: this.chainConfig.originOrganizationAddress,
      burner: this.origin.burner,
      deployer: this.origin.deployer,
      organizationOwner: this.origin.masterKey,
    };

    const auxiliaryGatewayConfig = {
      stateRootProvider: this.chainConfig.auxiliaryAnchorAddress,
      bounty: '0',
      burner: this.auxiliary.burner,
      deployer: this.auxiliary.deployer,
      organizationOwner: this.auxiliary.masterKey,
    };

    const originGatewayTxOptions = this.origin.txOptions;
    const auxiliaryCoGatewayTxOptions = this.auxiliary.txOptions;

    const auxiliaryUBTSetCoGatewayTxOptions = {
      gasPrice: this.auxiliary.txOptions.gasPrice,
      from: this.auxiliary.masterKey,
    };
    console.log('deploying UBT things');
    const {
      auxiliaryOrganization,
      utilityBrandedToken,
      originGateway,
      auxiliaryCoGateway,
    } = await Setup.utilitybrandedtoken(
      this.origin.web3,
      this.auxiliary.web3,
      auxiliaryOrganizationConfig,
      this.auxiliary.txOptions,
      auxiliaryUBTConfig,
      auxiliaryTxUBTOptions,
      originGatewayConfig,
      auxiliaryGatewayConfig,
      originGatewayTxOptions,
      auxiliaryCoGatewayTxOptions,
      auxiliaryUBTSetCoGatewayTxOptions,
    );

    logger.info(`auxiliaryOrganization address ${auxiliaryOrganization.address}`);
    logger.info(`utilityBrandedToken address ${utilityBrandedToken.address}`);
    logger.info(`originGateway address ${originGateway.address}`);
    logger.info(`auxiliaryCoGateway address ${auxiliaryCoGateway.address}`);


    const brandedToken = new ContractInteract.BrandedToken(
      this.origin.web3,
      this.chainConfig.brandedToken.address,
    );

    const liftRestrictionTxOptions = {
      gasPrice: this.origin.txOptions.gasPrice,
      from: this.origin.masterKey,
    };
    const stakeVaultAddress = await originGateway.getStakeVault();
    console.log('lift restriction  for ', [originGateway.address, stakeVaultAddress]);

    await brandedToken.liftRestriction(
      [originGateway.address, stakeVaultAddress],
      liftRestrictionTxOptions,
    );

    console.log('lift restriction  done');
    this.chainConfig.utilityBrandedTokens.push({
      address: auxiliaryOrganization.address,
      organizationAddress: auxiliaryOrganization.address,
      originGatewayAddress: originGateway.address,
      auxiliaryCoGatewayAddress: auxiliaryCoGateway.address,
    });


    return {
      auxiliaryOrganization,
      utilityBrandedToken,
      originGateway,
      auxiliaryCoGateway,
    };
  }

  async deployGatewayComposer() {
    const txOptions = {};
    txOptions.from = this.origin.deployer;
    txOptions.gasPrice = this.chainConfig.originGasPrice;
    const gatewayComposer = await ContractInteract.GatewayComposer.deploy(
      this.origin.web3,
      this.origin.masterKey,
      this.chainConfig.eip20TokenAddress,
      this.chainConfig.brandedToken.address,
      txOptions,
    );

    logger.info('Gateway composer deployed');

    this.chainConfig.gatewayComposerAddress = gatewayComposer.address;
  }
<<<<<<< HEAD

  async requestStake(stakeVT, beneficiary, gasPrice, gasLimit, nonce) {
    logger.info('Started requestStake');
    const { txOptions } = this.origin;

    const brandedToken = new ContractInteract.BrandedToken(
      this.origin.web3,
      this.chainConfig.brandedToken.address,
    );
    const mintBT = await brandedToken.convertToBrandedTokens(stakeVT);

    // todo get nonce for the contract
    let stakeRequest = {
      staker: this.chainConfig.gatewayComposerAddress,
      beneficiary,
      stakeVT,
      mintBT,
      nonce,
      gasPrice,
      gasLimit,
    };

    const staker = new Helpers.Staker(
      this.origin.web3,
      this.origin.token,
      this.chainConfig.brandedToken.address,
      this.chainConfig.gatewayComposerAddress,
    );
    console.log('calling request stake');
    // Fixme https://github.com/OpenSTFoundation/brandedtoken.js/issues/122
    const response = await staker.requestStake(
      stakeVT,
      mintBT,
      this.chainConfig.utilityBrandedTokens[0].originGatewayAddress, // take as parameter
      gasPrice,
      gasLimit,
      beneficiary,
      nonce,
      txOptions,
    );

    // console.log('response  ', response);

    const stakeRequestHash = await brandedToken.contract.methods.stakeRequestHashes(
      this.chainConfig.gatewayComposerAddress,
    ).call();

    console.log('stakeRequestHash  ', stakeRequestHash);
    const { stakeRequests } = this.chainConfig;

    stakeRequest = {
      stakeRequestHash,
      ...stakeRequest,
    };
    stakeRequests[stakeRequestHash] = stakeRequest;
    console.log(JSON.parse(JSON.stringify(response.requestStakeReceipt)));
    logger.info(`requestStake completed, your request hash is: ${stakeRequestHash}`);
  }

  async acceptStake(stakeRequestHash) {
    const utilityBrandedTokenConfig = this.chainConfig.utilityBrandedTokens[0];
    const originGateway = utilityBrandedTokenConfig.originGatewayAddress; // take as parameter

    const eip20Gateway = new MosaicContractInteract.EIP20Gateway(this.origin.web3, originGateway);
    const bounty = await eip20Gateway.getBounty();

    const staker = this.chainConfig.gatewayComposerAddress;
    const gcInstance = new ContractInteract.GatewayComposer(
      this.origin.web3,
      staker,
    );

    const brandedToken = new ContractInteract.BrandedToken(
      this.origin.web3,
      this.chainConfig.brandedToken.address,
    );

    const btData = await brandedToken.contract.methods.stakeRequests(stakeRequestHash).call();

    console.log('btData  ', btData);
    const data = await gcInstance.contract.methods.stakeRequests(stakeRequestHash).call();
    console.log('data  ', data);
    console.log('bounty  ', bounty);
    let stakeRequest = this.chainConfig.stakeRequests[stakeRequestHash];

    logger.info('acceptStake started');
    // originWeb3, valueToken, brandedToken, gatewayComposer
    const facilitator = new Helpers.Facilitator(
      this.origin.web3,
      this.origin.token,
      this.chainConfig.brandedToken.address,
      staker,
    );
    const { hashLock, unlockSecret } = Utils.createSecretHashLock();
    stakeRequest = {
      hashLock,
      unlockSecret,
      ...stakeRequest,
    };

    console.log('stake request  ', stakeRequest);
    console.log('this.chainConfig.gatewayComposerAddress', staker);
    console.log('this.chainConfig.brandedToken.address', this.chainConfig.brandedToken.address);
    const requestHashToBeSigned = new Helpers.StakeHelper().getStakeRequestTypedData(
      stakeRequest.stakeVT,
      '0', // todo This is BT nonce
      staker,
      this.chainConfig.brandedToken.address,
    ).getEIP712SignHash();

    let signature = EthUtils.ecsign(
      EthUtils.toBuffer(requestHashToBeSigned),
      EthUtils.toBuffer(this.chainConfig.workerPrivateKey),
    );
    console.log('hash to be sign :- ', requestHashToBeSigned);

    const formatedSignature = {
      r: EthUtils.bufferToHex(signature.r),
      s: EthUtils.bufferToHex(signature.s),
      v: EthUtils.bufferToHex(signature.v),
    };
    console.log('signature ', formatedSignature);
    //
    // const r =
    // const s =
    // const v =

    console.log('private key  ', this.chainConfig.workerPrivateKey);
    signature = signData(requestHashToBeSigned, this.chainConfig.workerPrivateKey);

    console.log('signature 2 ', signature);
    // this.origin.txOptions.gas = '5000000';
    // this.origin.web3.
    // await facilitator.acceptStakeRequest(
    //   stakeRequest.stakeRequestHash,
    //   signature,
    //   '0', // bounty
    //   hashLock,
    //   this.origin.txOptions,
    // );


    const gatewayInstance = new MosaicContractInteract.EIP20Gateway(
      this.origin.web3,
      originGateway,
    );

    logger.info('Getting message hash from the gateway');
    const activeProcess = await gatewayInstance.contract.methods.getOutboxActiveProcess(
      staker,
    ).call();

    console.log('active process ', activeProcess);
    // FixMe https://github.com/OpenSTFoundation/mosaic.js/issues/136
    const nextNonce = await gatewayInstance.contract.methods.getNonce(
      staker,
    ).call();
    console.log('nonce ', nextNonce);
    const currentNonce = parseInt(nextNonce, 10) - 1;

    // FixMe In mosaic.js facilitator.stake should return messageHash. https://github.com/OpenSTFoundation/mosaic.js/issues/136
    const messageHash = activeProcess.messageHash_;

    const gatewayStakeRequest = {
      messageHash,
      nonce: currentNonce.toString(),
      staker,
      beneficiary: stakeRequest.beneficiary,
      amount: stakeRequest.mintBT,
      gasPrice: stakeRequest.gasPrice,
      gasLimit: stakeRequest.gasLimit,
      hashLock,
      unlockSecret,
      auxiliaryUtilityTokenAddress: utilityBrandedTokenConfig.address,
      auxiliaryOrganizationAddress: utilityBrandedTokenConfig.organizationAddress,
      originGatewayAddress: utilityBrandedTokenConfig.originGatewayAddress,
      auxiliaryCoGatewayAddress: utilityBrandedTokenConfig.auxiliaryCoGatewayAddress,
      originBrandedTokenAddress: this.chainConfig.brandedToken,
      originOrganizationAddress: this.chainConfig.brandedToken,
    };

    const { stakes, stakeRequests } = this.chainConfig;

    stakes[messageHash] = gatewayStakeRequest;
    delete stakeRequests[stakeRequestHash];

    logger.info('Stake successful');
    logger.info(`Please use faciliator agent to progressStake and use this message hash : ${messageHash}`);
  }
}

function signData(hash, privateKey) {
  const signature = Account.sign(hash, privateKey);
  const vrs = Account.decodeSignature(signature);
  return {
    messageHash: hash,
    r: vrs[1],
    s: vrs[2],
    v: vrs[0],
    signature,
  };
=======
>>>>>>> 30122fed
}

module.exports = BTDeployer;<|MERGE_RESOLUTION|>--- conflicted
+++ resolved
@@ -231,210 +231,6 @@
 
     this.chainConfig.gatewayComposerAddress = gatewayComposer.address;
   }
-<<<<<<< HEAD
-
-  async requestStake(stakeVT, beneficiary, gasPrice, gasLimit, nonce) {
-    logger.info('Started requestStake');
-    const { txOptions } = this.origin;
-
-    const brandedToken = new ContractInteract.BrandedToken(
-      this.origin.web3,
-      this.chainConfig.brandedToken.address,
-    );
-    const mintBT = await brandedToken.convertToBrandedTokens(stakeVT);
-
-    // todo get nonce for the contract
-    let stakeRequest = {
-      staker: this.chainConfig.gatewayComposerAddress,
-      beneficiary,
-      stakeVT,
-      mintBT,
-      nonce,
-      gasPrice,
-      gasLimit,
-    };
-
-    const staker = new Helpers.Staker(
-      this.origin.web3,
-      this.origin.token,
-      this.chainConfig.brandedToken.address,
-      this.chainConfig.gatewayComposerAddress,
-    );
-    console.log('calling request stake');
-    // Fixme https://github.com/OpenSTFoundation/brandedtoken.js/issues/122
-    const response = await staker.requestStake(
-      stakeVT,
-      mintBT,
-      this.chainConfig.utilityBrandedTokens[0].originGatewayAddress, // take as parameter
-      gasPrice,
-      gasLimit,
-      beneficiary,
-      nonce,
-      txOptions,
-    );
-
-    // console.log('response  ', response);
-
-    const stakeRequestHash = await brandedToken.contract.methods.stakeRequestHashes(
-      this.chainConfig.gatewayComposerAddress,
-    ).call();
-
-    console.log('stakeRequestHash  ', stakeRequestHash);
-    const { stakeRequests } = this.chainConfig;
-
-    stakeRequest = {
-      stakeRequestHash,
-      ...stakeRequest,
-    };
-    stakeRequests[stakeRequestHash] = stakeRequest;
-    console.log(JSON.parse(JSON.stringify(response.requestStakeReceipt)));
-    logger.info(`requestStake completed, your request hash is: ${stakeRequestHash}`);
-  }
-
-  async acceptStake(stakeRequestHash) {
-    const utilityBrandedTokenConfig = this.chainConfig.utilityBrandedTokens[0];
-    const originGateway = utilityBrandedTokenConfig.originGatewayAddress; // take as parameter
-
-    const eip20Gateway = new MosaicContractInteract.EIP20Gateway(this.origin.web3, originGateway);
-    const bounty = await eip20Gateway.getBounty();
-
-    const staker = this.chainConfig.gatewayComposerAddress;
-    const gcInstance = new ContractInteract.GatewayComposer(
-      this.origin.web3,
-      staker,
-    );
-
-    const brandedToken = new ContractInteract.BrandedToken(
-      this.origin.web3,
-      this.chainConfig.brandedToken.address,
-    );
-
-    const btData = await brandedToken.contract.methods.stakeRequests(stakeRequestHash).call();
-
-    console.log('btData  ', btData);
-    const data = await gcInstance.contract.methods.stakeRequests(stakeRequestHash).call();
-    console.log('data  ', data);
-    console.log('bounty  ', bounty);
-    let stakeRequest = this.chainConfig.stakeRequests[stakeRequestHash];
-
-    logger.info('acceptStake started');
-    // originWeb3, valueToken, brandedToken, gatewayComposer
-    const facilitator = new Helpers.Facilitator(
-      this.origin.web3,
-      this.origin.token,
-      this.chainConfig.brandedToken.address,
-      staker,
-    );
-    const { hashLock, unlockSecret } = Utils.createSecretHashLock();
-    stakeRequest = {
-      hashLock,
-      unlockSecret,
-      ...stakeRequest,
-    };
-
-    console.log('stake request  ', stakeRequest);
-    console.log('this.chainConfig.gatewayComposerAddress', staker);
-    console.log('this.chainConfig.brandedToken.address', this.chainConfig.brandedToken.address);
-    const requestHashToBeSigned = new Helpers.StakeHelper().getStakeRequestTypedData(
-      stakeRequest.stakeVT,
-      '0', // todo This is BT nonce
-      staker,
-      this.chainConfig.brandedToken.address,
-    ).getEIP712SignHash();
-
-    let signature = EthUtils.ecsign(
-      EthUtils.toBuffer(requestHashToBeSigned),
-      EthUtils.toBuffer(this.chainConfig.workerPrivateKey),
-    );
-    console.log('hash to be sign :- ', requestHashToBeSigned);
-
-    const formatedSignature = {
-      r: EthUtils.bufferToHex(signature.r),
-      s: EthUtils.bufferToHex(signature.s),
-      v: EthUtils.bufferToHex(signature.v),
-    };
-    console.log('signature ', formatedSignature);
-    //
-    // const r =
-    // const s =
-    // const v =
-
-    console.log('private key  ', this.chainConfig.workerPrivateKey);
-    signature = signData(requestHashToBeSigned, this.chainConfig.workerPrivateKey);
-
-    console.log('signature 2 ', signature);
-    // this.origin.txOptions.gas = '5000000';
-    // this.origin.web3.
-    // await facilitator.acceptStakeRequest(
-    //   stakeRequest.stakeRequestHash,
-    //   signature,
-    //   '0', // bounty
-    //   hashLock,
-    //   this.origin.txOptions,
-    // );
-
-
-    const gatewayInstance = new MosaicContractInteract.EIP20Gateway(
-      this.origin.web3,
-      originGateway,
-    );
-
-    logger.info('Getting message hash from the gateway');
-    const activeProcess = await gatewayInstance.contract.methods.getOutboxActiveProcess(
-      staker,
-    ).call();
-
-    console.log('active process ', activeProcess);
-    // FixMe https://github.com/OpenSTFoundation/mosaic.js/issues/136
-    const nextNonce = await gatewayInstance.contract.methods.getNonce(
-      staker,
-    ).call();
-    console.log('nonce ', nextNonce);
-    const currentNonce = parseInt(nextNonce, 10) - 1;
-
-    // FixMe In mosaic.js facilitator.stake should return messageHash. https://github.com/OpenSTFoundation/mosaic.js/issues/136
-    const messageHash = activeProcess.messageHash_;
-
-    const gatewayStakeRequest = {
-      messageHash,
-      nonce: currentNonce.toString(),
-      staker,
-      beneficiary: stakeRequest.beneficiary,
-      amount: stakeRequest.mintBT,
-      gasPrice: stakeRequest.gasPrice,
-      gasLimit: stakeRequest.gasLimit,
-      hashLock,
-      unlockSecret,
-      auxiliaryUtilityTokenAddress: utilityBrandedTokenConfig.address,
-      auxiliaryOrganizationAddress: utilityBrandedTokenConfig.organizationAddress,
-      originGatewayAddress: utilityBrandedTokenConfig.originGatewayAddress,
-      auxiliaryCoGatewayAddress: utilityBrandedTokenConfig.auxiliaryCoGatewayAddress,
-      originBrandedTokenAddress: this.chainConfig.brandedToken,
-      originOrganizationAddress: this.chainConfig.brandedToken,
-    };
-
-    const { stakes, stakeRequests } = this.chainConfig;
-
-    stakes[messageHash] = gatewayStakeRequest;
-    delete stakeRequests[stakeRequestHash];
-
-    logger.info('Stake successful');
-    logger.info(`Please use faciliator agent to progressStake and use this message hash : ${messageHash}`);
-  }
 }
 
-function signData(hash, privateKey) {
-  const signature = Account.sign(hash, privateKey);
-  const vrs = Account.decodeSignature(signature);
-  return {
-    messageHash: hash,
-    r: vrs[1],
-    s: vrs[2],
-    v: vrs[0],
-    signature,
-  };
-=======
->>>>>>> 30122fed
-}
-
 module.exports = BTDeployer;