--- conflicted
+++ resolved
@@ -20,7 +20,6 @@
       await connected.run(
         configPath,
         async (chainConfig, connection) => {
-<<<<<<< HEAD
           try {
             const deployer = new Deployer(chainConfig, connection);
             const contractInstances = await deployer.deployUtilityToken();
@@ -37,18 +36,6 @@
           } catch (e) {
             console.error('Error while deploying ', e);
           }
-=======
-          const deployer = new Deployer(chainConfig, connection);
-          const contractInstances = await deployer.deployUtilityToken();
-          chainConfig.update({
-            originOrganizationAddress: contractInstances.originOrganization.address,
-            auxiliaryOrganizationAddress: contractInstances.auxiliaryOrganization.address,
-            originGatewayAddress: contractInstances.originGateway.address,
-            auxiliaryCoGatewayAddress: contractInstances.auxiliaryCoGateway.address,
-            auxiliaryUtilityTokenAddress: contractInstances.auxiliaryUtilityToken.address,
-          });
-          chainConfig.write(configPath);
->>>>>>> 33ac4469
         },
       );
     },
