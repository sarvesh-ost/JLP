--- conflicted
+++ resolved
@@ -24,11 +24,8 @@
     this.stakes = {};
     this.redeems = {};
     this.utilityBrandedTokens = [];
-<<<<<<< HEAD
     this.openst = {};
-=======
     this.users = [];
->>>>>>> 33ac4469
 
     // If a file path is given, config from the file will overwrite config from ENV or default.
     this.parseFile(filePath);
