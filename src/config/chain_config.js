--- conflicted
+++ resolved
@@ -7,13 +7,8 @@
    * @param {string} [filePath] An optional config file to overwrite any defaults or env variables.
    */
   constructor(filePath) {
-<<<<<<< HEAD
     this.originWeb3Provider = process.env.ORIGIN_WEB3_PROVIDER || 'ws://localhost:8547';
     this.auxiliaryWeb3Provider = process.env.AUXILIARY_WEB3_PROVIDER || 'ws://localhost:8548';
-=======
-    this.originWeb3Provider = process.env.ORIGIN_WEB3_PROVIDER || 'ws://localhost:8647';
-    this.auxiliaryWeb3Provider = process.env.AUXILIARY_WEB3_PROVIDER || 'ws://localhost:8646';
->>>>>>> b45152d7
     this.originChainId = process.env.ORIGIN_CHAIN_ID || 3;
     this.auxiliaryChainId = process.env.AUXILIARY_CHAIN_ID || 200;
     this.simpleTokenAddress = process.env.SIMPLE_TOKEN_ADDRESS || '0xca954C91BE676cBC4D5Ab5F624b37402E5f0d957';
