--- conflicted
+++ resolved
@@ -136,25 +136,12 @@
 
 ```
 
-## Deploy TokenRules
-
-Prerequisite: `eip20Token` and `organization` in your config file.
-
-```bash
-# Help:
-./src/bin/tokenrules -h
-
-# Deploy TokenRules token:
-./src/bin/tokenrules.js config.json JLP eip20Token organization
-```
-
-It will write `tokenRulesAddress` to your config file.
-
-<<<<<<< HEAD
 * Replace `config.json` with the path to the configuration file.
-* Replace `eip20Token` with eip20Token address.
-* Replace `organization` with an organization contract address.
-=======
+* Replace `address` with an unlocked address with OST on the auxiliary chain to wrap or unwrap.
+* Replace `amount` with an amount of OST to wrap or unwrap in wei.
+
+In wrapping, it will transfer OST to the OSTPrime contract from `address`.
+
 In unwrapping, it will transfer OST from the OSTPrime contract to `address`.
 
 
@@ -213,4 +200,21 @@
 ```
 
   * `messageHash` generated in redeem facilitator step.
->>>>>>> 9e41e944
+  
+ ## Deploy TokenRules
+ 
+ Prerequisite: `eip20Token` and `organization` in your config file.
+ 
+ ```bash
+ # Help:
+ ./src/bin/tokenrules -h
+ 
+ # Deploy TokenRules token:
+ ./src/bin/tokenrules.js config.json JLP eip20Token organization
+ ```
+ 
+ It will write `tokenRulesAddress` to your config file.
+ 
+ * Replace `config.json` with the path to the configuration file.
+ * Replace `eip20Token` with eip20Token address.
+ * Replace `organization` with an organization contract address. 