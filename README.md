# 🚀 Jean-Luc Picards Star Fleet training academy

## getting started (on testnet)

You'll need RPC access to a full node for Ropsten and a full node running the test sidechain.
If you need to set up your nodes, you can use [mosaic-chains](https://github.com/OpenST/mosaic-chains) to run these nodes.
You need docker. To install docker visit [https://docs.docker.com/install/](https://docs.docker.com/install/).

All transactions will be signed locally.
You must generate and fund addresses on origin and auxiliary in order to use JLP!
See [Accounts](#accounts) for details.

## Configuration

Copy the `config.json.dist` example to `config.json`.

⚠️ You may need to change the web3 provider ports.

⚠️ You have to put in your `{origin,auxiliary}masterKey`!
You also may want to change other parameters.
If you don't put in the `{origin/auxiliary}deployerAddress`, you need to run the `refill` command to generate and fund them (see below).

⚠️ Other commands will overwrite your config, for example when they deploy contracts.
You may want to store different config files for different tests.

## Accounts

JLP will use accounts that you locally keep to send signed transactions to ethereum nodes.
This means that you need to provide local accounts.
If you don't have a local account, you can use `account.js` to generate one.
`account.js` always writes to `./accounts.json` and JLP will always read the accounts from that location.
`account.js` will backup any existing file.

Accounts are stored as encrypted Web3 key-vaults.

```bash
# Help:
./src/bin/account.js -h

# Create a new origin account
./src/bin/account.js origin

# Create a new auxiliary account
./src/bin/account.js auxiliary
```

## EIP20 Token

If you do not have an EIP20 token, you must deploy one on origin.
Use the eip20 executable for that:

```bash
# Help:
./src/bin/eip20.js -h

# Deploy JLP token:
./src/bin/eip20.js config.json JLP "Jean-Luc Picard Token" 10000000000000000000000000 18
```

It will write `eip20TokenAddress` to your config file.

## Mosaic Deployment

Prerequisite: `eip20TokenAddress` in your config file.

If you want to deploy contracts to the chains, use the `deploy` executable:

```bash
# Help:
./src/bin/deploy.js -h

# Deployment of utility token with gateways (requires anchor addresses in your config):
./src/bin/deploy.js utilityToken config.json

# If you don't have anchor addresses, yet, you must deploy anchors first.
# Deployment of anchors:
./src/bin/deploy.js anchors config.json
```

It will write contract addresses to your config file.

## Anchoring

Prerequisite: `originAnchorAddress` and/or `auxiliaryAnchorAddress` in your config file.

If you want to anchor state roots, use the `anchor` executable:

```bash
# Help:
./src/bin/anchor.js -h

# Anchors origin state roots to auxiliary, with a 20 block delay:
./src/bin/anchor.js config.json auxiliary 20
```

It will keep on running and anchoring until you send `SIGINT` (`^C`).

## Stake Facilitator 

Prerequisite: `originGatewayAddress`  and `eip20TokenAddress` in your config file.

```bash

node src/bin/facilitator.js stake path_to_config.json stakerAddress stakeAmount beneficiaryAddress

```

 * Replace `path_to_config.json` with a file location where config must be stored. 
 * Replace `stakeAddress` with an address holding `eip20TokenAddress` balance.
 * Replace `stakeAmount` with number representing stake amount in wei.
 * Replace `beneficiaryAddress` with an address on auxiliary chain where token will be minted. 
 
 It will write stake request details in the config file, which will be needed for progress stake.
 
 

## Progress Stake Facilitator 

Prerequisite:
 1. `originGatewayAddress` , `eip20TokenAddress` and `stakes` generated in previous step in the config file.
 2. Run anchor state root after stake facilitator step.

```bash

node src/bin/facilitator.js progressStake path_to_config.json messageHash

```

* Replace `path_to_config.json` with a file location where config must be stored.
* Replace `messageHash` with a hash generated in stake facilitator step. 
. 
 
 This step will mint tokens in auxiliary chain.

## Wrapping and Unwrapping OST

Prerequisite: `auxiliaryOSTPrimeAddress` in your config file.

In order to wrap OST in OSTPrime or to unwrap OST from OSTPrime, use the `ost` executable:

```bash
# Help:
./src/bin/deploy.js -h

# Wrap OST
node src/bin/ost.js wrap <config.json> <address> <amount>

# Unwrap OST
node src/bin/ost.js unwrap <config.json> <address> <amount>

```

* Replace `config.json` with the path to the configuration file.
* Replace `address` with an unlocked address with OST on the auxiliary chain to wrap or unwrap.
* Replace `amount` with an amount of OST to wrap or unwrap in wei.

In wrapping, it will transfer OST to the OSTPrime contract from `address`.

In unwrapping, it will transfer OST from the OSTPrime contract to `address`.


## Setup Branded Token

Prerequisite: `eip20TokenAddress`in config file. Optionally, you can run EIP20 Token setup step mentioned above. 

```bash
# Help: 
node src/bin/bt.js --help

node src/bin/bt.js brandedToken <config.json> <symbol> <name> <decimal> <conversionRate> <conversionDecimal>

```

## Setup Utility Branded Token

Prerequisite: Branded token config in config file.

```bash
# Help: 
node src/bin/bt.js --help

node src/bin/bt.js setupUtilityBrandedToken <config.json>

```


## Redeem Facilitator

Prerequiste:
1. `auxiliaryGatewayAddress` and `eip20TokenAddress` generated in your config file.

```bash

node src/bin/facilitator.js redeem path_to_config.json redeemerAddress redeemAmount beneficiaryAddress

```

 * Replace `path_to_config.json` with a file location where config is stored. 
 * Replace `redeemerAddress` with an address holding `eip20TokenAddress` balance.
 * Replace `redeemAmount` with number representing redeem amount in wei.
 * Replace `beneficiaryAddress` with an address on auxiliary chain where token will be minted. 

It will write redeem request details in the config file, which will be needed for progress redeem(Next step).

## Progress Redeem Facilitator

1. `auxiliaryGatewayAddress` , `eip20TokenAddress` and `redeems` generated in previous step in the config file.
2. Run anchor state root after `redeem` facilitator step.

```bash

node src/bin/facilitator.js progressRedeem path_to_config.json messageHash

```

  * `messageHash` generated in redeem facilitator step.
  
<<<<<<< HEAD
 ## Setup OpenST
    
 ```bash
 # Help:
 node ./src/bin/openst.js --help
    
 # Setup OpenST:
 node ./src/bin/openst.js config.json organization eip20Token
 ```
    
 It will write below contract address to your config file:
 * TokenHolder master copy address.
 * Gnosis master copy address.
 * Recovery master copy address.
 * UserWalletFactory contract address.
 * ProxyFactory contract address.
 * CreateAndAddModule helper contract address.
 * TokenRules contract address.
    
 * Replace `config.json` with the path to the configuration file.
 * Replace `organization` with an organization contract address. 
 * Replace `eip20Token` with eip20Token address.
 
=======
 ## Deploy TokenRules
 
 Prerequisite: `eip20Token` and `organization` in your config file.
 These contracts  should be deployed on auxiliary chain.
 
 ```bash
 # Help:
 node ./src/bin/tokenrules.js --help
 
 # Deploy TokenRules token:
 node ./src/bin/tokenrules.js config.json eip20Token organization
 ```
 
 It will write `tokenRulesAddress` to your config file.
 
 * Replace `config.json` with the path to the configuration file.
 * Replace `eip20Token` with eip20Token address.
 * Replace `organization` with an organization contract address. 
 
 ## Register Rule to TokenRules
  
  Prerequisite: `tokenRules` and `worker` in your config file.
  
  ```bash
  # Help:
  node ./src/bin/registerRule.js --help
  
  # Register rule to TokenRules:
  node ./src/bin/registerRule.js config.json ruleName ruleAddress ruleAbi
  ```
  
* Replace `config.json` with the path to the configuration file.
* Replace `ruleName` with name of the rule.
* Replace `ruleAddress` with address of the rule. 
* Replace `ruleAbi` with abi of the rule. 

## Create User

Prerequisite: 
* `tokenHolderMasterCopy` master copy in your config file.
* `gnosisSafeMasterCopy` master copy in your config file.
* `recoveryMasterCopy` master copy in your config file.
* `ProxyFactory` contract address in your config file.
* `userWalletFactory` contract address in your config file.
* `proxyFactory` contract address in your config file.
* `createAndAddModules` contract address in your config file.
* `tokenRules` contract address in your config file.
* `recoveryOwnerAddress` recoveryOwner address in your config file.
* `recoveryControllerAddress` recoveryController address in your config file.
* `recoveryBlockDelay` recovery block delay in your config file.

```bash
# Help:
node ./src/bin/create_user.js --help
  
# Create User:
node ./src/bin/create_user.js <config.json> <eip20Token> <owners> <threshold> <sessionKeys> <sessionKeySpendingLimits> <sessionKeyExpirationHeights>
```

* Replace `config.json` with the path to the configuration file.
* Replace `eip20Token` with the UBT address of the economy.
* Replace `owners` with comma separated owner addresses.
* Replace `threshold` with gnosis requirement. 
* Replace `sessionKeys` comma separated session keys. 
* Replace `sessionKeySpendingLimits` comma separated spending limits corresponding to session keys. 
* Replace `sessionKeyExpirationHeights` comma separated expiration heights corresponding to session keys. 

>>>>>>> 33ac4469
## Tests

To run the tests run `npm run test`.

If you don't have a `./test/config_init.json` file, it will be copied with the default values.
If you need a different config, you should update the file before running the tests again.

For more details see [the test README](./test/README.md).
 
 
## Helpers

**Send**

Send base tokens from the local account to an address.

```bash
# Help:
node ./src/bin/send.js --help

# Send funds:
node ./src/bin/send.js config.json auxiliary 0xab3778bfa8edc02c290ccf192a5bbe3bba21e9a2 26346717769700000000
```

**Balance**

Get the base token balance of a local account.

```bash
# Help:
node ./src/bin/balance.js --help

# Check balance:
node ./src/bin/balance.js config.json auxiliary
```
  <|MERGE_RESOLUTION|>--- conflicted
+++ resolved
@@ -215,7 +215,6 @@
 
   * `messageHash` generated in redeem facilitator step.
   
-<<<<<<< HEAD
  ## Setup OpenST
     
  ```bash
@@ -239,27 +238,7 @@
  * Replace `organization` with an organization contract address. 
  * Replace `eip20Token` with eip20Token address.
  
-=======
- ## Deploy TokenRules
- 
- Prerequisite: `eip20Token` and `organization` in your config file.
- These contracts  should be deployed on auxiliary chain.
- 
- ```bash
- # Help:
- node ./src/bin/tokenrules.js --help
- 
- # Deploy TokenRules token:
- node ./src/bin/tokenrules.js config.json eip20Token organization
- ```
- 
- It will write `tokenRulesAddress` to your config file.
- 
- * Replace `config.json` with the path to the configuration file.
- * Replace `eip20Token` with eip20Token address.
- * Replace `organization` with an organization contract address. 
- 
- ## Register Rule to TokenRules
+## Register Rule to TokenRules
   
   Prerequisite: `tokenRules` and `worker` in your config file.
   
@@ -305,9 +284,8 @@
 * Replace `threshold` with gnosis requirement. 
 * Replace `sessionKeys` comma separated session keys. 
 * Replace `sessionKeySpendingLimits` comma separated spending limits corresponding to session keys. 
-* Replace `sessionKeyExpirationHeights` comma separated expiration heights corresponding to session keys. 
-
->>>>>>> 33ac4469
+* Replace `sessionKeyExpirationHeights` comma separated expiration heights corresponding to session keys.  
+ 
 ## Tests
 
 To run the tests run `npm run test`.
@@ -317,7 +295,6 @@
 
 For more details see [the test README](./test/README.md).
  
- 
 ## Helpers
 
 **Send**
