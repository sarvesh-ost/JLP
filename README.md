# 🚀 Jean-Luc Picards Star Fleet training academy

## getting started (on testnet)

You'll need RPC access to a full node for Ropsten and a full node running the test sidechain.
If you need to set up your nodes, you can use [mosaic-chains](https://github.com/OpenST/mosaic-chains) to run these nodes.
You need docker. To install docker visit [https://docs.docker.com/install/](https://docs.docker.com/install/).

All transactions will be signed locally.
You must generate and fund addresses on origin and auxiliary in order to use JLP!
See [Accounts](#accounts) for details.

## Configuration

Copy the `config.json.dist` example to `config.json`.

⚠️ You may need to change the web3 provider ports.

⚠️ You have to put in your `{origin,auxiliary}masterKey`!
You also may want to change other parameters.
If you don't put in the `{origin/auxiliary}deployerAddress`, you need to run the `refill` command to generate and fund them (see below).

⚠️ Other commands will overwrite your config, for example when they deploy contracts.
You may want to store different config files for different tests.

## Accounts

JLP will use accounts that you locally keep to send signed transactions to ethereum nodes.
This means that you need to provide local accounts.
If you don't have a local account, you can use `account.js` to generate one.
`account.js` always writes to `./accounts.json` and JLP will always read the accounts from that location.
`account.js` will backup any existing file.

Accounts are stored as encrypted Web3 key-vaults.

```bash
# Help:
./src/bin/account.js -h

# Create a new origin account
./src/bin/account.js origin

# Create a new auxiliary account
./src/bin/account.js auxiliary
```

## EIP20 Token

If you do not have an EIP20 token, you must deploy one on origin.
Use the eip20 executable for that:

```bash
# Help:
./src/bin/eip20.js -h

# Deploy JLP token:
./src/bin/eip20.js config.json JLP "Jean-Luc Picard Token" 10000000000000000000000000 18
```

It will write `eip20TokenAddress` to your config file.

## Mosaic Deployment

Prerequisite: `eip20TokenAddress` in your config file.

If you want to deploy contracts to the chains, use the `deploy` executable:

```bash
# Help:
./src/bin/deploy.js -h

# Deployment of utility token with gateways (requires anchor addresses in your config):
./src/bin/deploy.js utilityToken config.json

# If you don't have anchor addresses, yet, you must deploy anchors first.
# Deployment of anchors:
./src/bin/deploy.js anchors config.json
```

It will write contract addresses to your config file.

## Anchoring

Prerequisite: `originAnchorAddress` and/or `auxiliaryAnchorAddress` in your config file.

If you want to anchor state roots, use the `anchor` executable:

```bash
# Help:
./src/bin/anchor.js -h

# Anchors origin state roots to auxiliary, with a 20 block delay:
./src/bin/anchor.js config.json auxiliary 20
```

It will keep on running and anchoring until you send `SIGINT` (`^C`).

## Stake Facilitator 

Prerequisite: `originGatewayAddress`  and `eip20TokenAddress` in your config file.

```bash

node src/bin/facilitator.js stake path_to_config.json stakerAddress stakeAmount beneficiaryAddress

```

 * Replace `path_to_config.json` with a file location where config must be stored. 
 * Replace `stakeAddress` with an address holding `eip20TokenAddress` balance.
 * Replace `stakeAmount` with number representing stake amount in wei.
 * Replace `beneficiaryAddress` with an address on auxiliary chain where token will be minted. 
 
 It will write stake request details in the config file, which will be needed for progress stake.
 
 

## Progress Stake Facilitator 

Prerequisite:
 1. `originGatewayAddress` , `eip20TokenAddress` and `stakes` generated in previous step in the config file.
 2. Run anchor state root after stake facilitator step.

```bash

node src/bin/facilitator.js progressStake path_to_config.json messageHash

```

* Replace `path_to_config.json` with a file location where config must be stored.
* Replace `messageHash` with a hash generated in stake facilitator step. 
. 
 
 This step will mint tokens in auxiliary chain.

## Wrapping and Unwrapping OST

Prerequisite: `auxiliaryOSTPrimeAddress` in your config file.

In order to wrap OST in OSTPrime or to unwrap OST from OSTPrime, use the `ost` executable:

```bash
# Help:
./src/bin/deploy.js -h

# Wrap OST
node src/bin/ost.js wrap <config.json> <address> <amount>

# Unwrap OST
node src/bin/ost.js unwrap <config.json> <address> <amount>

```

* Replace `config.json` with the path to the configuration file.
* Replace `address` with an unlocked address with OST on the auxiliary chain to wrap or unwrap.
* Replace `amount` with an amount of OST to wrap or unwrap in wei.

In wrapping, it will transfer OST to the OSTPrime contract from `address`.

In unwrapping, it will transfer OST from the OSTPrime contract to `address`.


## Setup Branded Token

Prerequisite: `eip20TokenAddress`in config file. Optionally, you can run EIP20 Token setup step mentioned above. 

```bash
# Help: 
node src/bin/bt.js --help

node src/bin/bt.js brandedToken <config.json> <symbol> <name> <decimal> <conversionRate> <conversionDecimal>

```

## Setup Utility Branded Token

Prerequisite: Branded token config in config file.

```bash
# Help: 
node src/bin/bt.js --help

node src/bin/bt.js setupUtilityBrandedToken <config.json>

```


## Redeem Facilitator

Prerequiste:
1. `auxiliaryGatewayAddress` and `eip20TokenAddress` generated in your config file.

```bash

node src/bin/facilitator.js redeem path_to_config.json redeemerAddress redeemAmount beneficiaryAddress

```

 * Replace `path_to_config.json` with a file location where config is stored. 
 * Replace `redeemerAddress` with an address holding `eip20TokenAddress` balance.
 * Replace `redeemAmount` with number representing redeem amount in wei.
 * Replace `beneficiaryAddress` with an address on auxiliary chain where token will be minted. 

It will write redeem request details in the config file, which will be needed for progress redeem(Next step).

## Progress Redeem Facilitator

1. `auxiliaryGatewayAddress` , `eip20TokenAddress` and `redeems` generated in previous step in the config file.
2. Run anchor state root after `redeem` facilitator step.

```bash

node src/bin/facilitator.js progressRedeem path_to_config.json messageHash

```

 * `messageHash` generated in redeem facilitator step.

## Deploy TokenRules

Prerequisite: `eip20Token` and `organization` in your config file.

```bash
# Help:
node ./src/bin/tokenrules.js --help

# Deploy TokenRules token:
node ./src/bin/tokenrules.js config.json eip20Token organization
```

It will write `tokenRulesAddress` to your config file.

* Replace `config.json` with the path to the configuration file.
* Replace `eip20Token` with eip20Token address.
* Replace `organization` with an organization contract address. 

<<<<<<< HEAD
## Create User

   Prerequisite: 
   * `tokenHolderMasterCopy` master copy in your config file.
   * `gnosisSafeMasterCopy` master copy in your config file.
   * `recoveryMasterCopy` master copy in your config file.
   * `ProxyFactory` contract address in your config file.
   * `userWalletFactory` contract address in your config file.
   * `proxyFactory` contract address in your config file.
   * `createAndAddModules` contract address in your config file.
   * `tokenRules` contract address in your config file.
   * `recoveryOwnerAddress` recoveryOwner address in your config file.
   * `recoveryControllerAddress` recoveryController address in your config file.
   * `recoveryBlockDelay` recovery block delay in your config file.

   ```bash
  # Help:
  node ./src/bin/create_user.js --help
  
  # Create User:
  node ./src/bin/create_user.js <config.json> <eip20Token> <owners> <threshold> <sessionKeys> <sessionKeySpendingLimits> <sessionKeyExpirationHeights>
  ```

  * Replace `config.json` with the path to the configuration file.
  * Replace `eip20Token` with the UBT address of the economy.
  * Replace `owners` with comma separated owner addresses.
  * Replace `threshold` with gnosis requirement. 
  * Replace `sessionKeys` comma separated ephemeral keys. 
  * Replace `sessionKeySpendingLimits` comma separated spending limits corresponding to ephemeral keys. 
  * Replace `sessionKeyExpirationHeights` comma separated expiration heights corresponding to ephemeral keys. 
=======
## Tests

To run the tests run `npm run test`.

If you don't have a `./test/config_init.json` file, it will be copied with the default values.
If you need a different config, you should update the file before running the tests again.

For more details see [the test README](./test/README.md).
>>>>>>> 47928953

## Helpers

**Send**

Send base tokens from the local account to an address.

```bash
# Help:
node ./src/bin/send.js --help

# Send funds:
node ./src/bin/send.js config.json auxiliary 0xab3778bfa8edc02c290ccf192a5bbe3bba21e9a2 26346717769700000000
```

**Balance**

Get the base token balance of a local account.

```bash
# Help:
node ./src/bin/balance.js --help

# Check balance:
node ./src/bin/balance.js config.json auxiliary
```<|MERGE_RESOLUTION|>--- conflicted
+++ resolved
@@ -233,38 +233,37 @@
 * Replace `eip20Token` with eip20Token address.
 * Replace `organization` with an organization contract address. 
 
-<<<<<<< HEAD
 ## Create User
 
-   Prerequisite: 
-   * `tokenHolderMasterCopy` master copy in your config file.
-   * `gnosisSafeMasterCopy` master copy in your config file.
-   * `recoveryMasterCopy` master copy in your config file.
-   * `ProxyFactory` contract address in your config file.
-   * `userWalletFactory` contract address in your config file.
-   * `proxyFactory` contract address in your config file.
-   * `createAndAddModules` contract address in your config file.
-   * `tokenRules` contract address in your config file.
-   * `recoveryOwnerAddress` recoveryOwner address in your config file.
-   * `recoveryControllerAddress` recoveryController address in your config file.
-   * `recoveryBlockDelay` recovery block delay in your config file.
-
-   ```bash
-  # Help:
-  node ./src/bin/create_user.js --help
+Prerequisite: 
+* `tokenHolderMasterCopy` master copy in your config file.
+* `gnosisSafeMasterCopy` master copy in your config file.
+* `recoveryMasterCopy` master copy in your config file.
+* `ProxyFactory` contract address in your config file.
+* `userWalletFactory` contract address in your config file.
+* `proxyFactory` contract address in your config file.
+* `createAndAddModules` contract address in your config file.
+* `tokenRules` contract address in your config file.
+* `recoveryOwnerAddress` recoveryOwner address in your config file.
+* `recoveryControllerAddress` recoveryController address in your config file.
+* `recoveryBlockDelay` recovery block delay in your config file.
+
+```bash
+# Help:
+node ./src/bin/create_user.js --help
   
-  # Create User:
-  node ./src/bin/create_user.js <config.json> <eip20Token> <owners> <threshold> <sessionKeys> <sessionKeySpendingLimits> <sessionKeyExpirationHeights>
-  ```
-
-  * Replace `config.json` with the path to the configuration file.
-  * Replace `eip20Token` with the UBT address of the economy.
-  * Replace `owners` with comma separated owner addresses.
-  * Replace `threshold` with gnosis requirement. 
-  * Replace `sessionKeys` comma separated ephemeral keys. 
-  * Replace `sessionKeySpendingLimits` comma separated spending limits corresponding to ephemeral keys. 
-  * Replace `sessionKeyExpirationHeights` comma separated expiration heights corresponding to ephemeral keys. 
-=======
+# Create User:
+node ./src/bin/create_user.js <config.json> <eip20Token> <owners> <threshold> <sessionKeys> <sessionKeySpendingLimits> <sessionKeyExpirationHeights>
+```
+
+* Replace `config.json` with the path to the configuration file.
+* Replace `eip20Token` with the UBT address of the economy.
+* Replace `owners` with comma separated owner addresses.
+* Replace `threshold` with gnosis requirement. 
+* Replace `sessionKeys` comma separated ephemeral keys. 
+* Replace `sessionKeySpendingLimits` comma separated spending limits corresponding to ephemeral keys. 
+* Replace `sessionKeyExpirationHeights` comma separated expiration heights corresponding to ephemeral keys. 
+
 ## Tests
 
 To run the tests run `npm run test`.
@@ -273,7 +272,6 @@
 If you need a different config, you should update the file before running the tests again.
 
 For more details see [the test README](./test/README.md).
->>>>>>> 47928953
 
 ## Helpers
 
